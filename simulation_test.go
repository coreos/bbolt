--- conflicted
+++ resolved
@@ -48,13 +48,6 @@
 
 	var mutex sync.Mutex
 
-<<<<<<< HEAD
-	// Run n threads in parallel, each with their own operation.
-	var wg sync.WaitGroup
-	errMsgCh := make(chan string, 1)
-
-=======
->>>>>>> da442c51
 	for n := 0; n < round; n++ {
 		// Run n threads in parallel, each with their own operation.
 		var threads = make(chan bool, parallelism)
@@ -95,14 +88,8 @@
 				// Start transaction.
 				tx, err := db.Begin(writable)
 				if err != nil {
-<<<<<<< HEAD
-					select {
-					case errMsgCh <- "tx begin: " + err.Error():
-					default:
-					}
-=======
-					errCh <- fmt.Errorf("error tx begin: %v", err)
->>>>>>> da442c51
+
+				  errCh <- fmt.Errorf("error tx begin: %v", err)
 					return
 				}
 
@@ -122,14 +109,7 @@
 						mutex.Unlock()
 
 						if err := tx.Commit(); err != nil {
-<<<<<<< HEAD
-							select {
-							case errMsgCh <- err.Error():
-							default:
-							}
-=======
 							errCh <- err
->>>>>>> da442c51
 							return
 						}
 					}()
@@ -158,19 +138,12 @@
 
 		// Wait until all threads are done.
 		wg.Wait()
-<<<<<<< HEAD
-		select {
-		case errMsg := <-errMsgCh:
-			t.Fatal(errMsg)
-		default:
-=======
 		t.Logf("transactions:%d ignored:%d", opCount, igCount)
 		close(errCh)
 		for err := range errCh {
 			if err != nil {
 				t.Fatalf("error from inside goroutine: %v", err)
 			}
->>>>>>> da442c51
 		}
 
 		db.MustClose()
